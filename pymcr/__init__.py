--- conflicted
+++ resolved
@@ -5,9 +5,10 @@
 from . import regressors
 from . import condition
 
-<<<<<<< HEAD
 import sys
 import logging as _logging
+
+from ._version import __version__
 
 _logger = _logging.getLogger('pymcr')
 _logger.setLevel(_logging.DEBUG)
@@ -20,6 +21,3 @@
 stdout_handler.setFormatter(stdout_format)
 
 _logger.addHandler(stdout_handler)
-=======
-from ._version import __version__
->>>>>>> f1bb9b2f
